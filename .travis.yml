--- conflicted
+++ resolved
@@ -13,11 +13,7 @@
   only:
     - master
     - develop
-<<<<<<< HEAD
-    - feat/select
-=======
     - /feature\/.*/
->>>>>>> a2fc15c5
 
 before_install:
   # Source the scripts to export their env vars. See https://superuser.com/a/176788/62792
