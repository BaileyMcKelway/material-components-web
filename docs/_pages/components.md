--- conflicted
+++ resolved
@@ -2,7 +2,7 @@
 layout: components
 title: Components
 bodyclass: components
-<<<<<<< HEAD
+include_prefix: ../
 components:
   - name: button 
     title: Button
@@ -10,7 +10,4 @@
   - name: card
     title: Card
     description: a card thingy
-=======
-include_prefix: ../
->>>>>>> c50d60ef
 ---