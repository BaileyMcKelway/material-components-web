/**
 * @license
 * Copyright 2016 Google Inc.
 *
 * Permission is hereby granted, free of charge, to any person obtaining a copy
 * of this software and associated documentation files (the "Software"), to deal
 * in the Software without restriction, including without limitation the rights
 * to use, copy, modify, merge, publish, distribute, sublicense, and/or sell
 * copies of the Software, and to permit persons to whom the Software is
 * furnished to do so, subject to the following conditions:
 *
 * The above copyright notice and this permission notice shall be included in
 * all copies or substantial portions of the Software.
 *
 * THE SOFTWARE IS PROVIDED "AS IS", WITHOUT WARRANTY OF ANY KIND, EXPRESS OR
 * IMPLIED, INCLUDING BUT NOT LIMITED TO THE WARRANTIES OF MERCHANTABILITY,
 * FITNESS FOR A PARTICULAR PURPOSE AND NONINFRINGEMENT. IN NO EVENT SHALL THE
 * AUTHORS OR COPYRIGHT HOLDERS BE LIABLE FOR ANY CLAIM, DAMAGES OR OTHER
 * LIABILITY, WHETHER IN AN ACTION OF CONTRACT, TORT OR OTHERWISE, ARISING FROM,
 * OUT OF OR IN CONNECTION WITH THE SOFTWARE OR THE USE OR OTHER DEALINGS IN
 * THE SOFTWARE.
 */

import {MDCComponent} from '@material/base/component';
import {SpecificEventListener} from '@material/base/types';
import {MDCRippleAdapter} from '@material/ripple/adapter';
import {MDCRipple, MDCRippleFactory} from '@material/ripple/component';
import {MDCRippleFoundation} from '@material/ripple/foundation';
import {MDCRippleCapableSurface} from '@material/ripple/types';
import {MDCChipAdapter} from './adapter';
import {strings} from './constants';
import {MDCChipFoundation} from './foundation';
import {MDCChipInteractionEventDetail, MDCChipRemovalEventDetail, MDCChipSelectionEventDetail, MDCChipNavigationEventDetail} from './types';

type InteractionType = 'click' | 'keydown';

const INTERACTION_EVENTS: InteractionType[] = ['click', 'keydown'];

export type MDCChipFactory = (el: Element, foundation?: MDCChipFoundation) => MDCChip;

export class MDCChip extends MDCComponent<MDCChipFoundation> implements MDCRippleCapableSurface {
  /**
   * @return Whether the chip is selected.
   */
  get selected(): boolean {
    return this.foundation_.isSelected();
  }

  /**
   * Sets selected state on the chip.
   */
  set selected(selected: boolean) {
    this.foundation_.setSelected(selected);
  }

  /**
   * @return Whether a trailing icon click should trigger exit/removal of the chip.
   */
  get shouldRemoveOnTrailingIconClick(): boolean {
    return this.foundation_.getShouldRemoveOnTrailingIconClick();
  }

  /**
   * Sets whether a trailing icon click should trigger exit/removal of the chip.
   */
  set shouldRemoveOnTrailingIconClick(shouldRemove: boolean) {
    this.foundation_.setShouldRemoveOnTrailingIconClick(shouldRemove);
  }

  get ripple(): MDCRipple {
    return this.ripple_;
  }

  get id(): string {
    return this.root_.id;
  }

  static attachTo(root: Element) {
    return new MDCChip(root);
  }

  // Public visibility for this property is required by MDCRippleCapableSurface.
  root_!: HTMLElement; // assigned in MDCComponent constructor

  private leadingIcon_!: Element | null; // assigned in initialize()
  private trailingIcon_!: Element | null; // assigned in initialize()
  private checkmark_!: Element | null; // assigned in initialize()
  private ripple_!: MDCRipple; // assigned in initialize()
  private primaryAction_!: Element | null; // assigned in initialize()

  private handleInteraction_!: SpecificEventListener<InteractionType>; // assigned in initialSyncWithDOM()
  private handleTransitionEnd_!: SpecificEventListener<'transitionend'>; // assigned in initialSyncWithDOM()
  private handleTrailingIconInteraction_!: SpecificEventListener<InteractionType>; // assigned in initialSyncWithDOM()

  initialize(rippleFactory: MDCRippleFactory = (el, foundation) => new MDCRipple(el, foundation)) {
    this.leadingIcon_ = this.root_.querySelector(strings.LEADING_ICON_SELECTOR);
    this.trailingIcon_ = this.root_.querySelector(strings.TRAILING_ICON_SELECTOR);
    this.checkmark_ = this.root_.querySelector(strings.CHECKMARK_SELECTOR);
    this.primaryAction_ = this.root_.querySelector(strings.PRIMARY_ACTION_SELECTOR);

    // DO NOT INLINE this variable. For backward compatibility, foundations take a Partial<MDCFooAdapter>.
    // To ensure we don't accidentally omit any methods, we need a separate, strongly typed adapter variable.
    const rippleAdapter: MDCRippleAdapter = {
      ...MDCRipple.createAdapter(this),
      computeBoundingRect: () => this.foundation_.getDimensions(),
    };
    this.ripple_ = rippleFactory(this.root_, new MDCRippleFoundation(rippleAdapter));
  }

  initialSyncWithDOM() {
    this.handleInteraction_ = (evt: MouseEvent | KeyboardEvent) => this.foundation_.handleInteraction(evt);
    this.handleTransitionEnd_ = (evt: TransitionEvent) => this.foundation_.handleTransitionEnd(evt);
    this.handleTrailingIconInteraction_ = (evt: MouseEvent | KeyboardEvent) =>
        this.foundation_.handleTrailingIconInteraction(evt);

    INTERACTION_EVENTS.forEach((evtType) => {
      this.listen(evtType, this.handleInteraction_);
    });
    this.listen('transitionend', this.handleTransitionEnd_);

    if (this.trailingIcon_) {
      INTERACTION_EVENTS.forEach((evtType) => {
        this.trailingIcon_!.addEventListener(evtType, this.handleTrailingIconInteraction_ as EventListener);
      });
    }
  }

  destroy() {
    this.ripple_.destroy();

    INTERACTION_EVENTS.forEach((evtType) => {
      this.unlisten(evtType, this.handleInteraction_);
    });
    this.unlisten('transitionend', this.handleTransitionEnd_);

    if (this.trailingIcon_) {
      INTERACTION_EVENTS.forEach((evtType) => {
        this.trailingIcon_!.removeEventListener(evtType, this.handleTrailingIconInteraction_ as EventListener);
      });
    }

    super.destroy();
  }

  /**
   * Begins the exit animation which leads to removal of the chip.
   */
  beginExit() {
    this.foundation_.beginExit();
  }

  getDefaultFoundation() {
    // DO NOT INLINE this variable. For backward compatibility, foundations take a Partial<MDCFooAdapter>.
    // To ensure we don't accidentally omit any methods, we need a separate, strongly typed adapter variable.
    const adapter: MDCChipAdapter = {
      addClass: (className) => this.root_.classList.add(className),
      addClassToLeadingIcon: (className) => {
        if (this.leadingIcon_) {
          this.leadingIcon_.classList.add(className);
        }
      },
      eventTargetHasClass: (target, className) => target ? (target as Element).classList.contains(className) : false,
      getCheckmarkBoundingClientRect: () => this.checkmark_ ? this.checkmark_.getBoundingClientRect() : null,
      getComputedStyleValue: (propertyName) => window.getComputedStyle(this.root_).getPropertyValue(propertyName),
      getRootBoundingClientRect: () => this.root_.getBoundingClientRect(),
      focusPrimaryAction: () => {
        if (this.primaryAction_) {
          const p = this.primaryAction_ as HTMLElement;
          p.focus();
        }
      },
      focusRemoveAction: () => {
        if (this.trailingIcon_) {
          const t = this.trailingIcon_ as HTMLElement;
          t.focus();
        }
      },
      focusRoot: () => this.root_.focus(),
      hasClass: (className) => this.root_.classList.contains(className),
      hasLeadingIcon: () => !!this.leadingIcon_,
      hasMultipleActions: () => !!this.root_.dataset.hasMultipleActions,
      isRTL: () => window.getComputedStyle(this.root_).getPropertyValue('direction') === 'rtl',
      notifyInteraction: () => this.emit<MDCChipInteractionEventDetail>(
          strings.INTERACTION_EVENT, {chipId: this.id}, true /* shouldBubble */),
      notifyNavigation: (key) => this.emit<MDCChipNavigationEventDetail>(
          strings.NAVIGATION_EVENT, {chipId: this.id, key}, true /* shouldBubble */),
      notifyRemoval: () => this.emit<MDCChipRemovalEventDetail>(
          strings.REMOVAL_EVENT, {chipId: this.id, root: this.root_}, true /* shouldBubble */),
      notifySelection: (selected) => this.emit<MDCChipSelectionEventDetail>(
          strings.SELECTION_EVENT, {chipId: this.id, selected}, true /* shouldBubble */),
      notifyTrailingIconInteraction: () => this.emit<MDCChipInteractionEventDetail>(
          strings.TRAILING_ICON_INTERACTION_EVENT, {chipId: this.id}, true /* shouldBubble */),
      removeClass: (className) => this.root_.classList.remove(className),
      removeClassFromLeadingIcon: (className) => {
        if (this.leadingIcon_) {
          this.leadingIcon_.classList.remove(className);
        }
      },
<<<<<<< HEAD
      setPrimaryActionAttr: (attr, value) => {
        if (this.primaryAction_) {
          this.primaryAction_.setAttribute(attr, value);
        }
      },
      setRemoveActionAttr: (attr, value) => {
        if (this.trailingIcon_) {
          this.trailingIcon_.setAttribute(attr, value);
        }
      },
=======
      setAttr: (attr, value) => this.root_.setAttribute(attr, value),
>>>>>>> d1903729
      setStyleProperty: (propertyName, value) => this.root_.style.setProperty(propertyName, value),
    };
    return new MDCChipFoundation(adapter);
  }
}<|MERGE_RESOLUTION|>--- conflicted
+++ resolved
@@ -196,7 +196,6 @@
           this.leadingIcon_.classList.remove(className);
         }
       },
-<<<<<<< HEAD
       setPrimaryActionAttr: (attr, value) => {
         if (this.primaryAction_) {
           this.primaryAction_.setAttribute(attr, value);
@@ -207,9 +206,7 @@
           this.trailingIcon_.setAttribute(attr, value);
         }
       },
-=======
       setAttr: (attr, value) => this.root_.setAttribute(attr, value),
->>>>>>> d1903729
       setStyleProperty: (propertyName, value) => this.root_.style.setProperty(propertyName, value),
     };
     return new MDCChipFoundation(adapter);
