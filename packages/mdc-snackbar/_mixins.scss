--- conflicted
+++ resolved
@@ -34,7 +34,6 @@
 @import "@material/theme/mixins";
 @import "./variables";
 
-<<<<<<< HEAD
 $mdc-density-range: 4px;
 
 @mixin mdc-snackbar-density(
@@ -56,8 +55,6 @@
   }
 }
 
-@mixin mdc-snackbar-fill-color($color) {
-=======
 @mixin mdc-snackbar-core-styles($query: mdc-feature-all()) {
   $feat-structure: mdc-feature-create-target($query, structure);
   $feat-animation: mdc-feature-create-target($query, animation);
@@ -211,7 +208,6 @@
 @mixin mdc-snackbar-fill-color($color, $query: mdc-feature-all()) {
   $feat-color: mdc-feature-create-target($query, color);
 
->>>>>>> dffefe6b
   .mdc-snackbar__surface {
     @include mdc-feature-targets($feat-color) {
       @include mdc-theme-prop(background-color, $color);
@@ -229,17 +225,9 @@
   }
 }
 
-<<<<<<< HEAD
-@mixin mdc-snackbar-shape-radius($radius, $mdc-snackbar-height: $mdc-snackbar-height, $rtl-reflexive: false) {
-  .mdc-snackbar__surface {
-    $resolved-radius: mdc-shape-resolve-percentage-radius($mdc-snackbar-height, $radius);
-
-    @include mdc-shape-radius($resolved-radius, $rtl-reflexive);
-=======
-@mixin mdc-snackbar-shape-radius($radius, $rtl-reflexive: false, $query: mdc-feature-all()) {
+@mixin mdc-snackbar-shape-radius($radius, $mdc-snackbar-height: $mdc-snackbar-height, $rtl-reflexive: false, $query: mdc-feature-all()) {
   .mdc-snackbar__surface {
     @include mdc-shape-radius($radius, $rtl-reflexive, $query: $query);
->>>>>>> dffefe6b
   }
 }
 
