//
// Copyright 2018 Google Inc.
//
// Permission is hereby granted, free of charge, to any person obtaining a copy
// of this software and associated documentation files (the "Software"), to deal
// in the Software without restriction, including without limitation the rights
// to use, copy, modify, merge, publish, distribute, sublicense, and/or sell
// copies of the Software, and to permit persons to whom the Software is
// furnished to do so, subject to the following conditions:
//
// The above copyright notice and this permission notice shall be included in
// all copies or substantial portions of the Software.
//
// THE SOFTWARE IS PROVIDED "AS IS", WITHOUT WARRANTY OF ANY KIND, EXPRESS OR
// IMPLIED, INCLUDING BUT NOT LIMITED TO THE WARRANTIES OF MERCHANTABILITY,
// FITNESS FOR A PARTICULAR PURPOSE AND NONINFRINGEMENT. IN NO EVENT SHALL THE
// AUTHORS OR COPYRIGHT HOLDERS BE LIABLE FOR ANY CLAIM, DAMAGES OR OTHER
// LIABILITY, WHETHER IN AN ACTION OF CONTRACT, TORT OR OTHERWISE, ARISING FROM,
// OUT OF OR IN CONNECTION WITH THE SOFTWARE OR THE USE OR OTHER DEALINGS IN
// THE SOFTWARE.
//

@import "./mixins";
<<<<<<< HEAD
@import "./variables";

// postcss-bem-linter: define tab

.mdc-tab {
  @include mdc-tab-text-label-color($mdc-tab-text-label-color-default);
  @include mdc-tab-icon-color($mdc-tab-icon-color-default);
  @include mdc-tab-indicator-surface;
  @include mdc-typography(button);
  @include mdc-tab-horizontal-padding($mdc-tab-horizontal-padding);
  @include mdc-tab-density(0);

  display: flex;
  flex: 1 0 auto;
  justify-content: center;
  box-sizing: border-box;
  // Explicitly setting margin to 0 is to override safari default margin for button elements.
  margin: 0;
  padding-top: 0;
  padding-bottom: 0;
  border: none;
  outline: none;
  background: none;
  text-align: center;
  white-space: nowrap;
  cursor: pointer;
  -webkit-appearance: none;
  z-index: 1;

  // Firefox still draws a dotted border around focused buttons unless specifically overridden.
  &::-moz-focus-inner {
    padding: 0;
    border: 0;
  }
}

.mdc-tab--min-width {
  flex: 0 1 auto;
}

.mdc-tab__ripple {
  @include mdc-ripple-surface;
  @include mdc-ripple-radius-bounded;
  @include mdc-states(primary);

  position: absolute;
  top: 0;
  left: 0;
  width: 100%;
  height: 100%;
  overflow: hidden;
}

.mdc-tab__content {
  @include mdc-tab-indicator-surface;

  display: flex;
  align-items: center;
  justify-content: center;
  height: inherit;
  pointer-events: none;
}

.mdc-tab__text-label,
.mdc-tab__icon {
  transition: 150ms color linear;
  z-index: 2;
}

.mdc-tab__text-label {
  display: inline-block;
  // Setting line-height here overrides the line-height from the typography
  // mixin above. The line-height needs to be overridden so that the spacing
  // between the text label and the icon as well as the text label and the
  // bottom of the tab remain the same.
  line-height: 1;
}

.mdc-tab__icon {
  width: $mdc-tab-icon-size;
  height: $mdc-tab-icon-size;
  font-size: $mdc-tab-icon-size;
}

.mdc-tab--stacked {
  height: $mdc-tab-stacked-height;
}

.mdc-tab--stacked .mdc-tab__content {
  flex-direction: column;
  align-items: center;
  justify-content: space-between;
}

.mdc-tab--stacked .mdc-tab__icon {
  padding-top: 12px;
}

.mdc-tab--stacked .mdc-tab__text-label {
  padding-bottom: 16px;
}

.mdc-tab--active {
  @include mdc-tab-text-label-color($mdc-tab-text-label-color-active);
  @include mdc-tab-icon-color($mdc-tab-icon-color-active);

  .mdc-tab__text-label,
  .mdc-tab__icon {
    transition-delay: 100ms;
  }
}

.mdc-tab:not(.mdc-tab--stacked) .mdc-tab__icon + .mdc-tab__text-label {
  @include mdc-rtl-reflexive-box(padding, left, 8px);
}

// postcss-bem-linter: end
=======
@include mdc-tab-core-styles;
>>>>>>> dffefe6b
<|MERGE_RESOLUTION|>--- conflicted
+++ resolved
@@ -21,124 +21,4 @@
 //
 
 @import "./mixins";
-<<<<<<< HEAD
-@import "./variables";
-
-// postcss-bem-linter: define tab
-
-.mdc-tab {
-  @include mdc-tab-text-label-color($mdc-tab-text-label-color-default);
-  @include mdc-tab-icon-color($mdc-tab-icon-color-default);
-  @include mdc-tab-indicator-surface;
-  @include mdc-typography(button);
-  @include mdc-tab-horizontal-padding($mdc-tab-horizontal-padding);
-  @include mdc-tab-density(0);
-
-  display: flex;
-  flex: 1 0 auto;
-  justify-content: center;
-  box-sizing: border-box;
-  // Explicitly setting margin to 0 is to override safari default margin for button elements.
-  margin: 0;
-  padding-top: 0;
-  padding-bottom: 0;
-  border: none;
-  outline: none;
-  background: none;
-  text-align: center;
-  white-space: nowrap;
-  cursor: pointer;
-  -webkit-appearance: none;
-  z-index: 1;
-
-  // Firefox still draws a dotted border around focused buttons unless specifically overridden.
-  &::-moz-focus-inner {
-    padding: 0;
-    border: 0;
-  }
-}
-
-.mdc-tab--min-width {
-  flex: 0 1 auto;
-}
-
-.mdc-tab__ripple {
-  @include mdc-ripple-surface;
-  @include mdc-ripple-radius-bounded;
-  @include mdc-states(primary);
-
-  position: absolute;
-  top: 0;
-  left: 0;
-  width: 100%;
-  height: 100%;
-  overflow: hidden;
-}
-
-.mdc-tab__content {
-  @include mdc-tab-indicator-surface;
-
-  display: flex;
-  align-items: center;
-  justify-content: center;
-  height: inherit;
-  pointer-events: none;
-}
-
-.mdc-tab__text-label,
-.mdc-tab__icon {
-  transition: 150ms color linear;
-  z-index: 2;
-}
-
-.mdc-tab__text-label {
-  display: inline-block;
-  // Setting line-height here overrides the line-height from the typography
-  // mixin above. The line-height needs to be overridden so that the spacing
-  // between the text label and the icon as well as the text label and the
-  // bottom of the tab remain the same.
-  line-height: 1;
-}
-
-.mdc-tab__icon {
-  width: $mdc-tab-icon-size;
-  height: $mdc-tab-icon-size;
-  font-size: $mdc-tab-icon-size;
-}
-
-.mdc-tab--stacked {
-  height: $mdc-tab-stacked-height;
-}
-
-.mdc-tab--stacked .mdc-tab__content {
-  flex-direction: column;
-  align-items: center;
-  justify-content: space-between;
-}
-
-.mdc-tab--stacked .mdc-tab__icon {
-  padding-top: 12px;
-}
-
-.mdc-tab--stacked .mdc-tab__text-label {
-  padding-bottom: 16px;
-}
-
-.mdc-tab--active {
-  @include mdc-tab-text-label-color($mdc-tab-text-label-color-active);
-  @include mdc-tab-icon-color($mdc-tab-icon-color-active);
-
-  .mdc-tab__text-label,
-  .mdc-tab__icon {
-    transition-delay: 100ms;
-  }
-}
-
-.mdc-tab:not(.mdc-tab--stacked) .mdc-tab__icon + .mdc-tab__text-label {
-  @include mdc-rtl-reflexive-box(padding, left, 8px);
-}
-
-// postcss-bem-linter: end
-=======
-@include mdc-tab-core-styles;
->>>>>>> dffefe6b
+@include mdc-tab-core-styles;