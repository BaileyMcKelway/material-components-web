<!--docs:
title: "Checkboxes"
layout: detail
section: components
excerpt: "Checkboxes allow the user to select multiple options from a set."
iconId: selection_control
path: /catalog/input-controls/checkboxes/
-->

# Selection controls: checkboxes

[Selection controls](https://material.io/components/selection-controls#usage) allow the user to select options.

Use checkboxes to:

* Select one or more options from a list
* Present a list containing sub-selections
* Turn an item on or off in a desktop environment

![Checkbox hero example for menu options](images/checkbox-hero.png)

## Contents

* [Using checkboxes](#using-checkboxes)
* [Checkboxes](#checkboxes)
* [Other variants](#other-variants)
* [API](#api)
* [Usage within web frameworks](#usage-within-web-frameworks)

## Using checkboxes

Checkboxes allow the user to select one or more items from a set. Checkboxes can be used to turn an option on or off.

### Installing checkboxes

```
npm install @material/checkbox
```

### Styles

```scss
@use "@material/checkbox";
@use "@material/form-field";

@include checkbox.core-styles;
@include form-field.core-styles;
```

<<<<<<< HEAD
### Javascript instantiation
=======
**Note: The form field styles are only required when the checkbox is used with the form field.**

### JavaScript instantiation
>>>>>>> 1bd67b65

The checkbox will work without JavaScript, but you can enhance it with a ripple interaction effect by instantiating `MDCCheckbox` on the `mdc-checkbox` element. To activate the ripple effect upon interacting with the label, you must also instantiate `MDCFormField` on the `mdc-form-field` element and set the `MDCCheckbox` instance as its `input`.

```js
import {MDCFormField} from '@material/form-field';
import {MDCCheckbox} from '@material/checkbox';

const checkbox = new MDCCheckbox(document.querySelector('.mdc-checkbox'));
const formField = new MDCFormField(document.querySelector('.mdc-form-field'));
formField.input = checkbox;
```

> See [Importing the JS component](../../docs/importing-js.md) for more information on how to import JavaScript.

### Making checkboxes accessible

Material Design spec advises that touch targets should be at least 48px x 48px.
To meet this requirement, add the `mdc-checkbox--touch` class to your checkbox as follows:

```html
<div class="mdc-touch-target-wrapper">
  <div class="mdc-checkbox mdc-checkbox--touch">
    <input type="checkbox"
           class="mdc-checkbox__native-control"
           id="checkbox-1"/>
    <div class="mdc-checkbox__background">
      <svg class="mdc-checkbox__checkmark"
           viewBox="0 0 24 24">
        <path class="mdc-checkbox__checkmark-path"
              fill="none"
              d="M1.73,12.91 8.1,19.28 22.79,4.59"/>
      </svg>
      <div class="mdc-checkbox__mixedmark"></div>
    </div>
    <div class="mdc-checkbox__ripple"></div>
  </div>
</div>
```

Note that the outer `mdc-touch-target-wrapper` element is only necessary if you want to avoid potentially overlapping touch targets on adjacent elements (due to collapsing margins).

## Checkboxes

We recommend using MDC Checkbox with [MDC Form Field](../mdc-form-field) for enhancements such as label alignment, label activation of the ripple interaction effect, and RTL-awareness.

### Checkbox example

```html
<div class="mdc-form-field">
  <div class="mdc-checkbox">
    <input type="checkbox"
           class="mdc-checkbox__native-control"
           id="checkbox-1"/>
    <div class="mdc-checkbox__background">
      <svg class="mdc-checkbox__checkmark"
           viewBox="0 0 24 24">
        <path class="mdc-checkbox__checkmark-path"
              fill="none"
              d="M1.73,12.91 8.1,19.28 22.79,4.59"/>
      </svg>
      <div class="mdc-checkbox__mixedmark"></div>
    </div>
    <div class="mdc-checkbox__ripple"></div>
  </div>
  <label for="checkbox-1">Checkbox 1</label>
</div>
```

**Note: If you are using IE, you need to include a closing `</path>` tag if you wish to avoid console warnings.**

### Checkbox states

Checkboxes can be selected, unselected, or indeterminate. Checkboxes have enabled, disabled, hover, focused, and pressed states.

<<<<<<< HEAD
![Checkbox states in an array. Columns are enabled, disabled, hover, focused, pressed. Rows are selected, unselected, or indeterminite](images/checkbox-states.png)
=======
![Checkbox states in a table. Columns are enabled, disabled, hover, focused, pressed. Rows are selected, unselected, or indeterminite](images/checkbox-states.png)
>>>>>>> 1bd67b65

## Other variants

### Disabled checkboxes

Note that `mdc-checkbox--disabled` is necessary on the root element of CSS-only checkboxes to prevent hover states from activating. Checkboxes that use the JavaScript component do not need this class; a `disabled` attribute on the `<input>` element is sufficient.

```html
<div class="mdc-checkbox mdc-checkbox--disabled">
  <input type="checkbox"
         id="basic-disabled-checkbox"
         class="mdc-checkbox__native-control"
         disabled />
  <div class="mdc-checkbox__background">
    <svg class="mdc-checkbox__checkmark"
         viewBox="0 0 24 24">
      <path class="mdc-checkbox__checkmark-path"
            fill="none"
            d="M1.73,12.91 8.1,19.28 22.79,4.59"/>
    </svg>
    <div class="mdc-checkbox__mixedmark"></div>
  </div>
  <div class="mdc-checkbox__ripple"></div>
</div>
<label for="basic-disabled-checkbox" id="basic-disabled-checkbox-label">This is my disabled checkbox</label>
```

### Indeterminate checkboxes

Note that `data-indeterminate="true"` is necessary on the input element for initial render, or in a CSS-only mode. Checkboxes that use the Javascript component can modify the `indeterminate` property at runtime.

```html
<div class="mdc-checkbox">
  <input type="checkbox"
         id="basic-indeterminate-checkbox"
         class="mdc-checkbox__native-control"
         data-indeterminate="true"/>
  <div class="mdc-checkbox__background">
    <svg class="mdc-checkbox__checkmark"
         viewBox="0 0 24 24">
      <path class="mdc-checkbox__checkmark-path"
            fill="none"
            d="M1.73,12.91 8.1,19.28 22.79,4.59"/>
    </svg>
    <div class="mdc-checkbox__mixedmark"></div>
  </div>
  <div class="mdc-checkbox__ripple"></div>
</div>
<label for="basic-indeterminate-checkbox" id="basic-indeterminate-checkbox-label">This is my indeterminate checkbox</label>
```

## API

### Sass mixins

MDC Checkbox uses [MDC Theme](../mdc-theme)'s `secondary` color by default for "marked" states (i.e., checked or indeterminate).

Mixin | Description
--- | ---
`container-colors($unmarked-stroke-color, $unmarked-fill-color, $marked-stroke-color, $marked-fill-color, $generate-keyframes)` | Sets stroke & fill colors for both marked and unmarked state of enabled checkbox. Set $generate-keyframes to false to prevent the mixin from generating @keyframes.
`disabled-container-colors($unmarked-stroke-color, $unmarked-fill-color, $marked-stroke-color, $marked-fill-color)` | Sets stroke & fill colors for both marked and unmarked state of disabled checkbox.
`ink-color($color)` | Sets the ink color of the checked and indeterminate icons for an enabled checkbox
`disabled-ink-color($color)` | Sets the ink color of the checked and indeterminate icons for a disabled checkbox
`focus-indicator-color($color)` | Sets the color of the focus indicator (ripple) when checkbox is selected or is in indeterminate state.
`ripple-size($ripple-size)` | Sets the ripple size of the checkbox.
`density($density-scale)` | Sets density scale for checkbox, Supported density scales are `-3`, `-2`, `-1`, and `0` (default).

The ripple effect for the Checkbox component is styled using [MDC Ripple](../mdc-ripple) mixins.

### `MDCCheckbox` properties and methods

Property Name | Type | Description
--- | --- | ---
`checked` | `boolean` | Setter/getter for the checkbox's checked state
`indeterminate` | `boolean` | Setter/getter for the checkbox's indeterminate state
`disabled` | `boolean` | Setter/getter for the checkbox's disabled state
`value` | `string` | Setter/getter for the checkbox's

## Usage within web frameworks

If you are using a JavaScript framework, such as React or Angular, you can create a Checkbox for your framework. Depending on your needs, you can use the _Simple Approach: Wrapping MDC Web Vanilla Components_, or the _Advanced Approach: Using Foundations and Adapters_. Please follow the instructions [here](../../docs/integrating-into-frameworks.md).

### `MDCCheckboxAdapter`

Method Signature | Description
--- | ---
`addClass(className: string) => void` | Adds a class to the root element.
`removeClass(className: string) => void` | Removes a class from the root element.
`forceLayout() => void` | Force-trigger a layout on the root element. This is needed to restart animations correctly. If you find that you do not need to do this, you can simply make it a no-op.
`isAttachedToDOM() => boolean` | Returns true if the component is currently attached to the DOM, false otherwise.
`isIndeterminate() => boolean` | Returns true if the component is in the indeterminate state.
`isChecked() => boolean` | Returns true if the component is checked.
`hasNativeControl() => boolean` | Returns true if the input is present in the component.
`setNativeControlDisabled(disabled: boolean) => void` | Sets the input to disabled.
`setNativeControlAttr(attr: string, value: string) => void` | Sets an HTML attribute to the given value on the native input element.
`removeNativeControlAttr(attr: string) => void` | Removes an attribute from the native input element.

### `MDCCheckboxFoundation`

Method Signature | Description
--- | ---
`setDisabled(disabled: boolean) => void` | Updates the `disabled` property on the underlying input. Does nothing when the underlying input is not present.
`handleAnimationEnd() => void` | `animationend` event handler that should be applied to the root element.
`handleChange() => void` | `change` event handler that should be applied to the checkbox element.<|MERGE_RESOLUTION|>--- conflicted
+++ resolved
@@ -47,13 +47,9 @@
 @include form-field.core-styles;
 ```
 
-<<<<<<< HEAD
-### Javascript instantiation
-=======
 **Note: The form field styles are only required when the checkbox is used with the form field.**
 
 ### JavaScript instantiation
->>>>>>> 1bd67b65
 
 The checkbox will work without JavaScript, but you can enhance it with a ripple interaction effect by instantiating `MDCCheckbox` on the `mdc-checkbox` element. To activate the ripple effect upon interacting with the label, you must also instantiate `MDCFormField` on the `mdc-form-field` element and set the `MDCCheckbox` instance as its `input`.
 
@@ -128,11 +124,7 @@
 
 Checkboxes can be selected, unselected, or indeterminate. Checkboxes have enabled, disabled, hover, focused, and pressed states.
 
-<<<<<<< HEAD
-![Checkbox states in an array. Columns are enabled, disabled, hover, focused, pressed. Rows are selected, unselected, or indeterminite](images/checkbox-states.png)
-=======
 ![Checkbox states in a table. Columns are enabled, disabled, hover, focused, pressed. Rows are selected, unselected, or indeterminite](images/checkbox-states.png)
->>>>>>> 1bd67b65
 
 ## Other variants
 
