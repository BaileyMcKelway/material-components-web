--- conflicted
+++ resolved
@@ -196,7 +196,6 @@
 }
 
 ///
-<<<<<<< HEAD
 /// Sets density scale for switch.
 ///
 /// @param {Number | String} $density-scale - Density scale value for component.
@@ -246,8 +245,6 @@
 }
 
 ///
-=======
->>>>>>> 1e8a69ef
 /// Customizes ripple opacities surrounding the thumb in `hover`, `focus`, or `press` states
 /// The customizations apply to both on and off switches to ensure symmetry
 /// @param {map} $opacity-map - map specifying custom opacity of zero or more states
