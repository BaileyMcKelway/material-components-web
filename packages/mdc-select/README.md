--- conflicted
+++ resolved
@@ -52,44 +52,15 @@
 The following example applies ARIA attributes that provide the semantic structure required for assistive technology:
 
 ```html
-<<<<<<< HEAD
-<div class="mdc-select">
-  <div class="mdc-select__anchor">
-    <i class="mdc-select__dropdown-icon"></i>
-     <div id="demo-selected-text" 
-      class="mdc-select__selected-text"
-      role="button"
-      aria-haspopup="listbox"
-      aria-labelledby="demo-label demo-selected-text">
-      Vegetables <!-- This element is the menu's "trigger" -->
-    </div>
-    <span id="demo-label" class="mdc-floating-label mdc-floating-label--float-above">Pick a Food Group</span>
-    <span class="mdc-line-ripple"></span>
-  </div>
-
-  <div class="mdc-select__menu mdc-menu mdc-menu-surface">
-    <ul class="mdc-list" role="listbox" aria-labelledby="demo-label">
-      <li class="mdc-list-item mdc-list-item--selected" aria-selected="true" data-value="" role="option"></li>
-      <li class="mdc-list-item" data-value="grains" role="option">
-        <span class="mdc-list-item__text">
-          Bread, Cereal, Rice, and Pasta
-        </span>
-      </li>
-      <li class="mdc-list-item mdc-list-item--disabled" data-value="vegetables" aria-disabled="true" role="option">
-        <span class="mdc-list-item__text">
-          Vegetables
-        </span>
-      </li>
-      <li class="mdc-list-item" data-value="fruit" role="option">
-        <span class="mdc-list-item__text">
-          Fruit
-        </span>
-=======
 <div class="mdc-select mdc-select--filled demo-width-class">
-  <div class="mdc-select__anchor">
+  <div class="mdc-select__anchor"
+       role="button"
+       aria-haspopup="listbox"
+       aria-expanded="false"
+       aria-labelledby="demo-label demo-selected-text">
     <span class="mdc-select__ripple"></span>
-    <span class="mdc-floating-label">Pick a Food Group</span>
-    <span class="mdc-select__selected-text"></span>
+    <span id="demo-label" class="mdc-floating-label">Pick a Food Group</span>
+    <span id="demo-selected-text" class="mdc-select__selected-text"></span>
     <span class="mdc-select__dropdown-icon">
       <svg
           class="mdc-select__dropdown-icon-graphic"
@@ -112,22 +83,27 @@
   </div>
 
   <div class="mdc-select__menu mdc-menu mdc-menu-surface mdc-menu-surface--fullwidth">
-    <ul class="mdc-list">
-      <li class="mdc-list-item mdc-list-item--selected" data-value="" aria-selected="true">
-        <span class="mdc-list-item__ripple"></span>
-      </li>
-      <li class="mdc-list-item" data-value="grains">
-        <span class="mdc-list-item__ripple"></span>
-        <span class="mdc-list-item__text">Bread, Cereal, Rice, and Pasta</span>
-      </li>
-      <li class="mdc-list-item" data-value="vegetables">
-        <span class="mdc-list-item__ripple"></span>
-        <span class="mdc-list-item__text">Vegetables</span>
-      </li>
-      <li class="mdc-list-item" data-value="fruit">
-        <span class="mdc-list-item__ripple"></span>
-        <span class="mdc-list-item__text">Fruit</span>
->>>>>>> d718420c
+    <ul class="mdc-list" role="listbox" aria-label="Food picker listbox">
+      <li class="mdc-list-item mdc-list-item--selected" aria-selected="true" data-value="" role="option">
+        <span class="mdc-list-item__ripple"></span>
+      </li>
+      <li class="mdc-list-item" aria-selected="false" data-value="grains" role="option">
+        <span class="mdc-list-item__ripple"></span>
+        <span class="mdc-list-item__text">
+          Bread, Cereal, Rice, and Pasta
+        </span>
+      </li>
+      <li class="mdc-list-item mdc-list-item--disabled" aria-selected="false" data-value="vegetables" aria-disabled="true" role="option">
+        <span class="mdc-list-item__ripple"></span>
+        <span class="mdc-list-item__text">
+          Vegetables
+        </span>
+      </li>
+      <li class="mdc-list-item" aria-selected="false" data-value="fruit" role="option">
+        <span class="mdc-list-item__ripple"></span>
+        <span class="mdc-list-item__text">
+          Fruit
+        </span>
       </li>
     </ul>
   </div>
@@ -166,63 +142,6 @@
 ```
 
 See [Importing the JS component](../../docs/importing-js.md) for more information on how to import JavaScript.
-
-<<<<<<< HEAD
-
-=======
-#### Accessibility (a11y)
-
-In order to have an accessible component for users, it's recommended that you follow the WAI-ARIA example for
-[Collapsible Dropdown Listbox](https://www.w3.org/TR/wai-aria-practices/examples/listbox/listbox-collapsible.html).
-The following is an example of the select component with all of the necessary aria attributes.
-
-```html
-<div class="mdc-select">
-  <div class="mdc-select__anchor"
-       role="button"
-       aria-haspopup="listbox"
-       aria-labelledby="demo-label demo-selected-text">
-    <span class="mdc-select__ripple"></span>
-    <span id="demo-label" class="mdc-floating-label mdc-floating-label--float-above">Pick a Food Group</span>
-    <span id="demo-selected-text" class="mdc-select__selected-text">Vegetables</span>
-    <span class="mdc-select__dropdown-icon">
-      <svg
-          class="mdc-select__dropdown-icon-graphic"
-          viewBox="7 10 10 5">
-        <polygon
-            class="mdc-select__dropdown-icon-inactive"
-            stroke="none"
-            fill-rule="evenodd"
-            points="7 10 12 15 17 10">
-        </polygon>
-        <polygon
-            class="mdc-select__dropdown-icon-active"
-            stroke="none"
-            fill-rule="evenodd"
-            points="7 15 12 10 17 15">
-        </polygon>
-      </svg>
-    </span>
-    <span class="mdc-line-ripple"></span>
-  </div>
-
-  <div class="mdc-select__menu mdc-menu mdc-menu-surface" role="listbox">
-    <ul class="mdc-list">
-      <li class="mdc-list-item mdc-list-item--selected" aria-selected="true" data-value="" role="option"></li>
-      <li class="mdc-list-item" data-value="grains" role="option">
-        <span class="mdc-list-item__text">Bread, Cereal, Rice, and Pasta</span>
-      </li>
-      <li class="mdc-list-item mdc-list-item--disabled" data-value="vegetables" aria-disabled="true" role="option">
-        <span class="mdc-list-item__text">Vegetables</span>
-      </li>
-      <li class="mdc-list-item" data-value="fruit" role="option">
-        <span class="mdc-list-item__text">Fruit</span>
-      </li>
-    </ul>
-  </div>
-</div>
-```
->>>>>>> d718420c
 
 ## Variants
 
@@ -264,7 +183,7 @@
   </div>
 
   <!-- Other elements from the select remain. -->
-  <div class="mdc-select__menu mdc-menu mdc-menu-surface" role="listbox">...</div>
+  <div class="mdc-select__menu mdc-menu mdc-menu-surface mdc-menu-surface--fullwidth">...</div>
 </div>
 ```
 
