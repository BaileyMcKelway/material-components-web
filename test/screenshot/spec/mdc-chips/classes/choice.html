<!DOCTYPE html>
<!--
  Copyright 2018 Google Inc.

  Permission is hereby granted, free of charge, to any person obtaining a copy
  of this software and associated documentation files (the "Software"), to deal
  in the Software without restriction, including without limitation the rights
  to use, copy, modify, merge, publish, distribute, sublicense, and/or sell
  copies of the Software, and to permit persons to whom the Software is
  furnished to do so, subject to the following conditions:

  The above copyright notice and this permission notice shall be included in
  all copies or substantial portions of the Software.

  THE SOFTWARE IS PROVIDED "AS IS", WITHOUT WARRANTY OF ANY KIND, EXPRESS OR
  IMPLIED, INCLUDING BUT NOT LIMITED TO THE WARRANTIES OF MERCHANTABILITY,
  FITNESS FOR A PARTICULAR PURPOSE AND NONINFRINGEMENT. IN NO EVENT SHALL THE
  AUTHORS OR COPYRIGHT HOLDERS BE LIABLE FOR ANY CLAIM, DAMAGES OR OTHER
  LIABILITY, WHETHER IN AN ACTION OF CONTRACT, TORT OR OTHERWISE, ARISING FROM,
  OUT OF OR IN CONNECTION WITH THE SOFTWARE OR THE USE OR OTHER DEALINGS IN
  THE SOFTWARE.
-->
<html lang="en">
  <head>
    <meta charset="utf-8">
    <title>Choice Chips - MDC Web Screenshot Test</title>
    <meta name="viewport" content="width=device-width, initial-scale=1">
    <link rel="stylesheet" href="../../../out/mdc.chips.css">
    <link rel="stylesheet" href="../../../out/spec/fixture.css">
    <link rel="stylesheet" href="../../../out/spec/mdc-chips/fixture.css">

    <!-- Global site tag (gtag.js) - Google Analytics -->
    <script async src="https://www.googletagmanager.com/gtag/js?id=UA-118996389-2"></script>
    <script>
      window.dataLayer = window.dataLayer || [];
      function gtag(){dataLayer.push(arguments);}
      gtag('js', new Date());
      gtag('config', 'UA-118996389-2');
    </script>
  </head>

  <body class="test-container">
    <main class="test-viewport test-viewport--mobile">
      <div class="test-layout">
        <div class="test-cell test-cell--chip">
          <div class="mdc-chip-set mdc-chip-set--choice">
<<<<<<< HEAD
            <button class="mdc-chip">
              <span class="mdc-chip__text">Chip One</span>
            </button>
            <button class="mdc-chip">
              <span class="mdc-chip__text">Chip Two</span>
            </button>
            <button class="mdc-chip">
              <span class="mdc-chip__text">Chip Three</span>
            </button>
            <button class="mdc-chip">
=======
            <button class="mdc-chip" role="radio" aria-checked="false">
              <span class="mdc-chip__text">Chip One</span>
            </button>
            <button class="mdc-chip" role="radio" aria-checked="false">
              <span class="mdc-chip__text">Chip Two</span>
            </button>
            <button class="mdc-chip" role="radio" aria-checked="false">
              <span class="mdc-chip__text">Chip Three</span>
            </button>
            <button class="mdc-chip" role="radio" aria-checked="false">
>>>>>>> d1903729
              <span class="mdc-chip__text">Chip Four</span>
            </button>
          </div>
        </div>

        <div class="test-cell test-cell--chip">
          <div class="mdc-chip-set mdc-chip-set--choice">
<<<<<<< HEAD
            <button class="mdc-chip mdc-chip--selected">
              <span class="mdc-chip__text">Chip One</span>
            </button>
            <button class="mdc-chip mdc-chip--selected">
              <span class="mdc-chip__text">Chip Two</span>
            </button>
            <button class="mdc-chip mdc-chip--selected">
              <span class="mdc-chip__text">Chip Three</span>
            </button>
            <button class="mdc-chip mdc-chip--selected">
=======
            <button class="mdc-chip mdc-chip--selected" role="radio" aria-checked="true">
              <span class="mdc-chip__text">Chip One</span>
            </button>
            <button class="mdc-chip" role="radio" aria-checked="false">
              <span class="mdc-chip__text">Chip Two</span>
            </button>
            <button class="mdc-chip" role="radio" aria-checked="false">
              <span class="mdc-chip__text">Chip Three</span>
            </button>
            <button class="mdc-chip" role="radio" aria-checked="false">
>>>>>>> d1903729
              <span class="mdc-chip__text">Chip Four</span>
            </button>
          </div>
        </div>
      </div>
    </main>

    <!-- Automatically provides/replaces `Promise` if missing or broken. -->
    <script src="https://cdn.jsdelivr.net/npm/es6-promise@4/dist/es6-promise.js"></script>
    <script src="https://cdn.jsdelivr.net/npm/es6-promise@4/dist/es6-promise.auto.js"></script>
    <script src="https://cdnjs.cloudflare.com/ajax/libs/fontfaceobserver/2.0.13/fontfaceobserver.standalone.js"></script>
    <script src="../../../out/material-components-web.js"></script>
    <script src="../../../out/spec/fixture.js"></script>
    <script src="../../../out/spec/mdc-chips/fixture.js"></script>
  </body>
</html><|MERGE_RESOLUTION|>--- conflicted
+++ resolved
@@ -44,18 +44,6 @@
       <div class="test-layout">
         <div class="test-cell test-cell--chip">
           <div class="mdc-chip-set mdc-chip-set--choice">
-<<<<<<< HEAD
-            <button class="mdc-chip">
-              <span class="mdc-chip__text">Chip One</span>
-            </button>
-            <button class="mdc-chip">
-              <span class="mdc-chip__text">Chip Two</span>
-            </button>
-            <button class="mdc-chip">
-              <span class="mdc-chip__text">Chip Three</span>
-            </button>
-            <button class="mdc-chip">
-=======
             <button class="mdc-chip" role="radio" aria-checked="false">
               <span class="mdc-chip__text">Chip One</span>
             </button>
@@ -66,7 +54,6 @@
               <span class="mdc-chip__text">Chip Three</span>
             </button>
             <button class="mdc-chip" role="radio" aria-checked="false">
->>>>>>> d1903729
               <span class="mdc-chip__text">Chip Four</span>
             </button>
           </div>
@@ -74,18 +61,6 @@
 
         <div class="test-cell test-cell--chip">
           <div class="mdc-chip-set mdc-chip-set--choice">
-<<<<<<< HEAD
-            <button class="mdc-chip mdc-chip--selected">
-              <span class="mdc-chip__text">Chip One</span>
-            </button>
-            <button class="mdc-chip mdc-chip--selected">
-              <span class="mdc-chip__text">Chip Two</span>
-            </button>
-            <button class="mdc-chip mdc-chip--selected">
-              <span class="mdc-chip__text">Chip Three</span>
-            </button>
-            <button class="mdc-chip mdc-chip--selected">
-=======
             <button class="mdc-chip mdc-chip--selected" role="radio" aria-checked="true">
               <span class="mdc-chip__text">Chip One</span>
             </button>
@@ -96,7 +71,6 @@
               <span class="mdc-chip__text">Chip Three</span>
             </button>
             <button class="mdc-chip" role="radio" aria-checked="false">
->>>>>>> d1903729
               <span class="mdc-chip__text">Chip Four</span>
             </button>
           </div>
