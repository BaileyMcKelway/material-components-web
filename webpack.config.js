/**
 * Copyright 2016 Google Inc. All Rights Reserved.
 *
 * Licensed under the Apache License, Version 2.0 (the "License");
 * you may not use this file except in compliance with the License.
 * You may obtain a copy of the License at
 *
 *      http://www.apache.org/licenses/LICENSE-2.0
 *
 * Unless required by applicable law or agreed to in writing, software
 * distributed under the License is distributed on an "AS IS" BASIS,
 * WITHOUT WARRANTIES OR CONDITIONS OF ANY KIND, either express or implied.
 * See the License for the specific language governing permissions and
 * limitations under the License.
 */

'use strict';

const CssBundleFactory = require('./scripts/webpack/css-bundle-factory');
const Environment = require('./scripts/build/environment');
const Globber = require('./scripts/webpack/globber');
const JsBundleFactory = require('./scripts/webpack/js-bundle-factory');
const PathResolver = require('./scripts/build/path-resolver');
const PluginFactory = require('./scripts/webpack/plugin-factory');

const env = new Environment();
env.setBabelEnv();

const pathResolver = new PathResolver();
const globber = new Globber({pathResolver});
const pluginFactory = new PluginFactory({globber});
const cssBundleFactory = new CssBundleFactory({env, pathResolver, globber, pluginFactory});
<<<<<<< HEAD

const OUT_DIR_ABS = path.resolve('./build');
const DEMO_ASSET_DIR_REL = '/assets/'; // Used by webpack-dev-server

const copyrightBannerPlugin = pluginFactory.createCopyrightBannerPlugin();

module.exports = [{
  name: 'js-all',
  entry: path.resolve('./packages/material-components-web/index.js'),
  output: {
    path: OUT_DIR_ABS,
    publicPath: DEMO_ASSET_DIR_REL,
    filename: 'material-components-web.' + (env.isProd() ? 'min.' : '') + 'js',
    libraryTarget: 'umd',
    library: 'mdc',
  },
  // See https://github.com/webpack/webpack-dev-server/issues/882
  // Because we only spin up dev servers temporarily, and all of our assets are publicly
  // available on GitHub, we can safely disable this check.
  devServer: {
    disableHostCheck: true,
  },
  devtool: 'source-map',
  module: {
    rules: [{
      test: /\.js$/,
      exclude: /node_modules/,
      loader: 'babel-loader',
      options: {
        cacheDirectory: true,
      },
    }],
  },
  plugins: [
    copyrightBannerPlugin,
  ],
}];

if (!env.isDev()) {
  module.exports.push({
    name: 'js-components',
    entry: {
      animation: [path.resolve('./packages/mdc-animation/index.js')],
      autoInit: [path.resolve('./packages/mdc-auto-init/index.js')],
      base: [path.resolve('./packages/mdc-base/index.js')],
      lineRipple: [path.resolve('./packages/mdc-line-ripple/index.js')],
      checkbox: [path.resolve('./packages/mdc-checkbox/index.js')],
      chips: [path.resolve('./packages/mdc-chips/index.js')],
      dialog: [path.resolve('./packages/mdc-dialog/index.js')],
      drawer: [path.resolve('./packages/mdc-drawer/index.js')],
      formField: [path.resolve('./packages/mdc-form-field/index.js')],
      gridList: [path.resolve('./packages/mdc-grid-list/index.js')],
      iconToggle: [path.resolve('./packages/mdc-icon-toggle/index.js')],
      linearProgress: [path.resolve('./packages/mdc-linear-progress/index.js')],
      menu: [path.resolve('./packages/mdc-menu/index.js')],
      radio: [path.resolve('./packages/mdc-radio/index.js')],
      ripple: [path.resolve('./packages/mdc-ripple/index.js')],
      select: [path.resolve('./packages/mdc-select/index.js')],
      selectionControl: [path.resolve('./packages/mdc-selection-control/index.js')],
      slider: [path.resolve('./packages/mdc-slider/index.js')],
      snackbar: [path.resolve('./packages/mdc-snackbar/index.js')],
      tabs: [path.resolve('./packages/mdc-tabs/index.js')],
      tabz: [path.resolve('./packages/mdc-tabz/index.js')],
      textfield: [path.resolve('./packages/mdc-textfield/index.js')],
      toolbar: [path.resolve('./packages/mdc-toolbar/index.js')],
    },
    output: {
      path: OUT_DIR_ABS,
      publicPath: DEMO_ASSET_DIR_REL,
      filename: 'mdc.[name].' + (env.isProd() ? 'min.' : '') + 'js',
      libraryTarget: 'umd',
      library: ['mdc', '[name]'],
    },
    devtool: 'source-map',
    module: {
      rules: [{
        test: /\.js$/,
        exclude: /node_modules/,
        loader: 'babel-loader',
        options: {
          cacheDirectory: true,
        },
      }],
    },
    plugins: [
      copyrightBannerPlugin,
    ],
  });

  module.exports.push(cssBundleFactory.createMainCssCombined({
    output: {
      fsDirAbsolutePath: OUT_DIR_ABS,
      httpDirAbsolutePath: DEMO_ASSET_DIR_REL,
    },
  }));

  module.exports.push(cssBundleFactory.createMainCssALaCarte({
    output: {
      fsDirAbsolutePath: OUT_DIR_ABS,
      httpDirAbsolutePath: DEMO_ASSET_DIR_REL,
    },
  }));
}

if (env.isDev()) {
  module.exports.push(cssBundleFactory.createCustomCss({
    bundleName: 'demo-css',
    chunkGlobConfig: {
      inputDirectory: '/demos',
    },
    output: {
      fsDirAbsolutePath: OUT_DIR_ABS,
      httpDirAbsolutePath: DEMO_ASSET_DIR_REL,
    },
    plugins: [
      copyrightBannerPlugin,
    ],
  }));

  module.exports.push({
    name: 'demo-js',
    entry: {
      'common': [path.resolve('./demos/common.js')],
      'theme/index': [path.resolve('./demos/theme/index.js')],
    },
    output: {
      path: OUT_DIR_ABS,
      publicPath: DEMO_ASSET_DIR_REL,
      filename: '[name].js',
      libraryTarget: 'umd',
      library: ['demo', '[name]'],
    },
    devtool: 'source-map',
    module: {
      rules: [{
        test: /\.js$/,
        exclude: /node_modules/,
        loader: 'babel-loader',
        options: {
          cacheDirectory: true,
        },
      }],
    },
    plugins: [
      copyrightBannerPlugin,
    ],
  });
}
=======
const jsBundleFactory = new JsBundleFactory({env, pathResolver, globber, pluginFactory});

const OUTPUT = {
  fsDirAbsolutePath: pathResolver.getAbsolutePath('./build'),
};

module.exports = [
  jsBundleFactory.createMainJsCombined({output: OUTPUT}),
  jsBundleFactory.createMainJsALaCarte({output: OUTPUT}),
  cssBundleFactory.createMainCssCombined({output: OUTPUT}),
  cssBundleFactory.createMainCssALaCarte({output: OUTPUT}),
];
>>>>>>> 5ada5b40
<|MERGE_RESOLUTION|>--- conflicted
+++ resolved
@@ -30,156 +30,6 @@
 const globber = new Globber({pathResolver});
 const pluginFactory = new PluginFactory({globber});
 const cssBundleFactory = new CssBundleFactory({env, pathResolver, globber, pluginFactory});
-<<<<<<< HEAD
-
-const OUT_DIR_ABS = path.resolve('./build');
-const DEMO_ASSET_DIR_REL = '/assets/'; // Used by webpack-dev-server
-
-const copyrightBannerPlugin = pluginFactory.createCopyrightBannerPlugin();
-
-module.exports = [{
-  name: 'js-all',
-  entry: path.resolve('./packages/material-components-web/index.js'),
-  output: {
-    path: OUT_DIR_ABS,
-    publicPath: DEMO_ASSET_DIR_REL,
-    filename: 'material-components-web.' + (env.isProd() ? 'min.' : '') + 'js',
-    libraryTarget: 'umd',
-    library: 'mdc',
-  },
-  // See https://github.com/webpack/webpack-dev-server/issues/882
-  // Because we only spin up dev servers temporarily, and all of our assets are publicly
-  // available on GitHub, we can safely disable this check.
-  devServer: {
-    disableHostCheck: true,
-  },
-  devtool: 'source-map',
-  module: {
-    rules: [{
-      test: /\.js$/,
-      exclude: /node_modules/,
-      loader: 'babel-loader',
-      options: {
-        cacheDirectory: true,
-      },
-    }],
-  },
-  plugins: [
-    copyrightBannerPlugin,
-  ],
-}];
-
-if (!env.isDev()) {
-  module.exports.push({
-    name: 'js-components',
-    entry: {
-      animation: [path.resolve('./packages/mdc-animation/index.js')],
-      autoInit: [path.resolve('./packages/mdc-auto-init/index.js')],
-      base: [path.resolve('./packages/mdc-base/index.js')],
-      lineRipple: [path.resolve('./packages/mdc-line-ripple/index.js')],
-      checkbox: [path.resolve('./packages/mdc-checkbox/index.js')],
-      chips: [path.resolve('./packages/mdc-chips/index.js')],
-      dialog: [path.resolve('./packages/mdc-dialog/index.js')],
-      drawer: [path.resolve('./packages/mdc-drawer/index.js')],
-      formField: [path.resolve('./packages/mdc-form-field/index.js')],
-      gridList: [path.resolve('./packages/mdc-grid-list/index.js')],
-      iconToggle: [path.resolve('./packages/mdc-icon-toggle/index.js')],
-      linearProgress: [path.resolve('./packages/mdc-linear-progress/index.js')],
-      menu: [path.resolve('./packages/mdc-menu/index.js')],
-      radio: [path.resolve('./packages/mdc-radio/index.js')],
-      ripple: [path.resolve('./packages/mdc-ripple/index.js')],
-      select: [path.resolve('./packages/mdc-select/index.js')],
-      selectionControl: [path.resolve('./packages/mdc-selection-control/index.js')],
-      slider: [path.resolve('./packages/mdc-slider/index.js')],
-      snackbar: [path.resolve('./packages/mdc-snackbar/index.js')],
-      tabs: [path.resolve('./packages/mdc-tabs/index.js')],
-      tabz: [path.resolve('./packages/mdc-tabz/index.js')],
-      textfield: [path.resolve('./packages/mdc-textfield/index.js')],
-      toolbar: [path.resolve('./packages/mdc-toolbar/index.js')],
-    },
-    output: {
-      path: OUT_DIR_ABS,
-      publicPath: DEMO_ASSET_DIR_REL,
-      filename: 'mdc.[name].' + (env.isProd() ? 'min.' : '') + 'js',
-      libraryTarget: 'umd',
-      library: ['mdc', '[name]'],
-    },
-    devtool: 'source-map',
-    module: {
-      rules: [{
-        test: /\.js$/,
-        exclude: /node_modules/,
-        loader: 'babel-loader',
-        options: {
-          cacheDirectory: true,
-        },
-      }],
-    },
-    plugins: [
-      copyrightBannerPlugin,
-    ],
-  });
-
-  module.exports.push(cssBundleFactory.createMainCssCombined({
-    output: {
-      fsDirAbsolutePath: OUT_DIR_ABS,
-      httpDirAbsolutePath: DEMO_ASSET_DIR_REL,
-    },
-  }));
-
-  module.exports.push(cssBundleFactory.createMainCssALaCarte({
-    output: {
-      fsDirAbsolutePath: OUT_DIR_ABS,
-      httpDirAbsolutePath: DEMO_ASSET_DIR_REL,
-    },
-  }));
-}
-
-if (env.isDev()) {
-  module.exports.push(cssBundleFactory.createCustomCss({
-    bundleName: 'demo-css',
-    chunkGlobConfig: {
-      inputDirectory: '/demos',
-    },
-    output: {
-      fsDirAbsolutePath: OUT_DIR_ABS,
-      httpDirAbsolutePath: DEMO_ASSET_DIR_REL,
-    },
-    plugins: [
-      copyrightBannerPlugin,
-    ],
-  }));
-
-  module.exports.push({
-    name: 'demo-js',
-    entry: {
-      'common': [path.resolve('./demos/common.js')],
-      'theme/index': [path.resolve('./demos/theme/index.js')],
-    },
-    output: {
-      path: OUT_DIR_ABS,
-      publicPath: DEMO_ASSET_DIR_REL,
-      filename: '[name].js',
-      libraryTarget: 'umd',
-      library: ['demo', '[name]'],
-    },
-    devtool: 'source-map',
-    module: {
-      rules: [{
-        test: /\.js$/,
-        exclude: /node_modules/,
-        loader: 'babel-loader',
-        options: {
-          cacheDirectory: true,
-        },
-      }],
-    },
-    plugins: [
-      copyrightBannerPlugin,
-    ],
-  });
-}
-=======
 const jsBundleFactory = new JsBundleFactory({env, pathResolver, globber, pluginFactory});
 
 const OUTPUT = {
@@ -191,5 +41,4 @@
   jsBundleFactory.createMainJsALaCarte({output: OUTPUT}),
   cssBundleFactory.createMainCssCombined({output: OUTPUT}),
   cssBundleFactory.createMainCssALaCarte({output: OUTPUT}),
-];
->>>>>>> 5ada5b40
+];